<?xml version="1.0" encoding="UTF-8"?>
<!--

    Copyright (c) 2023-2024 Maveniverse Org.
    All rights reserved. This program and the accompanying materials
    are made available under the terms of the Eclipse Public License v2.0
    which accompanies this distribution, and is available at
    https://www.eclipse.org/legal/epl-v20.html

-->
<project xmlns="http://maven.apache.org/POM/4.0.0" xmlns:xsi="http://www.w3.org/2001/XMLSchema-instance" xsi:schemaLocation="http://maven.apache.org/POM/4.0.0 http://maven.apache.org/xsd/maven-4.0.0.xsd">
  <modelVersion>4.0.0</modelVersion>

  <parent>
    <groupId>eu.maveniverse.maven.toolbox</groupId>
    <artifactId>toolbox</artifactId>
    <version>0.1.33-SNAPSHOT</version>
  </parent>

  <groupId>eu.maveniverse.maven.plugins</groupId>
  <artifactId>toolbox</artifactId>
  <packaging>maven-plugin</packaging>

  <name>${project.groupId}:${project.artifactId}</name>

  <prerequisites>
    <maven>${prerequisiteMaven}</maven>
  </prerequisites>

  <properties>
    <mainClass>eu.maveniverse.maven.toolbox.plugin.CLI</mainClass>

    <!-- m-p-p workarounds -->
    <prerequisiteMaven>3.6.3</prerequisiteMaven>
    <prerequisiteJava>${maven.compiler.release}</prerequisiteJava>
  </properties>

  <dependencies>
    <!-- CLI -->
    <dependency>
      <groupId>info.picocli</groupId>
      <artifactId>picocli</artifactId>
    </dependency>
    <dependency>
      <groupId>info.picocli</groupId>
      <artifactId>picocli-shell-jline3</artifactId>
    </dependency>
    <dependency>
      <groupId>org.jline</groupId>
      <artifactId>jline</artifactId>
    </dependency>

    <!-- Toolbox -->
    <dependency>
      <groupId>eu.maveniverse.maven.toolbox</groupId>
      <artifactId>shared</artifactId>
    </dependency>

    <!-- MIMA + Logging -->
    <dependency>
      <groupId>org.slf4j</groupId>
      <artifactId>slf4j-api</artifactId>
    </dependency>
    <dependency>
      <groupId>eu.maveniverse.maven.mima</groupId>
      <artifactId>context</artifactId>
    </dependency>

    <!-- MIMA runtime -->
    <dependency>
      <groupId>eu.maveniverse.maven.mima.runtime</groupId>
      <artifactId>embedded-maven</artifactId>
      <scope>runtime</scope>
    </dependency>
    <dependency>
<<<<<<< HEAD
      <groupId>eu.maveniverse.maven.mima.runtime</groupId>
      <artifactId>standalone-sisu-uber</artifactId>
      <scope>runtime</scope>
    </dependency>
    <dependency>
      <groupId>org.slf4j</groupId>
      <artifactId>slf4j-simple</artifactId>
      <scope>runtime</scope>
    </dependency>
    <dependency>
=======
>>>>>>> 78fff990
      <groupId>org.slf4j</groupId>
      <artifactId>jcl-over-slf4j</artifactId>
      <scope>runtime</scope>
    </dependency>

    <!-- Maven (provided by runtime) -->
    <dependency>
      <groupId>org.apache.maven.plugin-tools</groupId>
      <artifactId>maven-plugin-annotations</artifactId>
      <version>${version.mavenPluginTools}</version>
      <scope>provided</scope>
    </dependency>
    <dependency>
      <groupId>org.apache.maven</groupId>
      <artifactId>maven-plugin-api</artifactId>
      <scope>provided</scope>
    </dependency>
    <dependency>
      <groupId>org.apache.maven</groupId>
      <artifactId>maven-artifact</artifactId>
      <scope>provided</scope>
    </dependency>
    <dependency>
      <groupId>org.apache.maven</groupId>
      <artifactId>maven-core</artifactId>
      <scope>provided</scope>
    </dependency>
    <dependency>
      <groupId>org.apache.maven</groupId>
      <artifactId>maven-model</artifactId>
      <scope>provided</scope>
    </dependency>
    <dependency>
      <groupId>org.apache.maven</groupId>
      <artifactId>maven-settings</artifactId>
      <scope>provided</scope>
    </dependency>
    <dependency>
      <groupId>org.apache.maven</groupId>
      <artifactId>maven-repository-metadata</artifactId>
      <scope>provided</scope>
    </dependency>
    <dependency>
      <groupId>org.codehaus.plexus</groupId>
      <artifactId>plexus-utils</artifactId>
      <scope>provided</scope>
    </dependency>

    <!-- Resolver (provided by runtime) -->
    <dependency>
      <groupId>org.apache.maven.resolver</groupId>
      <artifactId>maven-resolver-api</artifactId>
      <scope>provided</scope>
    </dependency>
    <dependency>
      <groupId>org.apache.maven.resolver</groupId>
      <artifactId>maven-resolver-util</artifactId>
      <scope>compile</scope>
    </dependency>

    <!-- Search -->
    <dependency>
      <groupId>org.apache.maven.indexer</groupId>
      <artifactId>search-api</artifactId>
    </dependency>
    <dependency>
      <groupId>org.apache.maven.indexer</groupId>
      <artifactId>search-backend-remoterepository</artifactId>
    </dependency>
    <dependency>
      <groupId>org.apache.maven.indexer</groupId>
      <artifactId>search-backend-smo</artifactId>
    </dependency>

    <!-- DI -->
    <dependency>
      <groupId>javax.inject</groupId>
      <artifactId>javax.inject</artifactId>
      <scope>provided</scope>
    </dependency>

    <!-- Test -->
    <dependency>
      <groupId>org.junit.jupiter</groupId>
      <artifactId>junit-jupiter-api</artifactId>
      <scope>test</scope>
    </dependency>
    <dependency>
      <groupId>org.eclipse.sisu</groupId>
      <artifactId>org.eclipse.sisu.inject</artifactId>
      <scope>test</scope>
    </dependency>
    <dependency>
      <groupId>com.google.inject</groupId>
      <artifactId>guice</artifactId>
      <scope>test</scope>
    </dependency>
  </dependencies>

  <build>
    <plugins>
      <plugin>
        <groupId>org.apache.maven.plugins</groupId>
        <artifactId>maven-plugin-plugin</artifactId>
        <configuration>
          <goalPrefix>toolbox</goalPrefix>
          <requiredMavenVersion>${prerequisiteMaven}</requiredMavenVersion>
          <requiredJavaVersion>${prerequisiteJava}</requiredJavaVersion>
        </configuration>
        <executions>
          <execution>
            <id>generated-helpmojo</id>
            <goals>
              <goal>helpmojo</goal>
            </goals>
          </execution>
        </executions>
      </plugin>
      <plugin>
        <groupId>org.apache.maven.plugins</groupId>
        <artifactId>maven-compiler-plugin</artifactId>
        <executions>
          <execution>
            <id>default-proc</id>
            <goals>
              <goal>compile</goal>
            </goals>
            <phase>generate-sources</phase>
            <configuration>
              <annotationProcessorPaths>
                <path>
                  <groupId>info.picocli</groupId>
                  <artifactId>picocli-codegen</artifactId>
                  <version>${version.picocli}</version>
                </path>
              </annotationProcessorPaths>
              <compilerArgs>
                <arg>-Aproject=${project.groupId}/${project.artifactId}</arg>
              </compilerArgs>
              <proc>only</proc>
            </configuration>
          </execution>
        </executions>
      </plugin>
      <plugin>
        <groupId>org.apache.maven.plugins</groupId>
        <artifactId>maven-shade-plugin</artifactId>
        <executions>
          <execution>
            <id>cli</id>
            <goals>
              <goal>shade</goal>
            </goals>
            <phase>package</phase>
            <configuration>
              <createDependencyReducedPom>false</createDependencyReducedPom>
              <shadedArtifactAttached>true</shadedArtifactAttached>
              <shadedClassifierName>cli</shadedClassifierName>
              <extraArtifacts>
                <extraArtifact>org.slf4j:slf4j-simple:${version.slf4j}</extraArtifact>
                <extraArtifact>eu.maveniverse.maven.mima.runtime:standalone-static-uber:${version.mima}</extraArtifact>
                <extraArtifact>org.apache.maven:maven-plugin-api:${version.maven}</extraArtifact>
              </extraArtifacts>
              <artifactSet>
                <!-- These are already provided by runtime -->
                <excludes>
                  <exclude>eu.maveniverse.maven.mima.runtime:embedded-maven</exclude>
                  <exclude>org.apache.maven.resolver:maven-resolver-util</exclude>
                  <exclude>commons-codec:commons-codec</exclude>
                  <exclude>org.apache.commons:commons-lang3</exclude>
                </excludes>
              </artifactSet>
              <transformers>
                <transformer implementation="org.apache.maven.plugins.shade.resource.ServicesResourceTransformer" />
                <transformer implementation="org.apache.maven.plugins.shade.resource.SisuIndexResourceTransformer" />
                <transformer implementation="org.apache.maven.plugins.shade.resource.ManifestResourceTransformer">
                  <manifestEntries>
                    <Main-Class>${mainClass}</Main-Class>
                    <Specification-Title>${project.artifactId}</Specification-Title>
                    <Specification-Version>${project.version}</Specification-Version>
                    <Implementation-Title>${project.artifactId}</Implementation-Title>
                    <Implementation-Version>${project.version}</Implementation-Version>
                    <Implementation-Vendor-Id>${project.groupId}</Implementation-Vendor-Id>
                  </manifestEntries>
                </transformer>
              </transformers>
              <filters>
                <filter>
                  <artifact>*:*</artifact>
                  <excludes>
                    <exclude>META-INF/MANIFEST.MF</exclude>
                    <exclude>META-INF/LICENSE</exclude>
                    <exclude>META-INF/LICENSE.txt</exclude>
                    <exclude>META-INF/DEPENDENCIES</exclude>
                    <exclude>META-INF/NOTICE</exclude>
                    <exclude>META-INF/NOTICE.txt</exclude>
                    <exclude>**/module-info.class</exclude>
                  </excludes>
                </filter>
              </filters>
            </configuration>
          </execution>
        </executions>
      </plugin>
    </plugins>
  </build>

  <profiles>
    <profile>
      <id>run-its</id>
      <build>
        <plugins>
          <plugin>
            <groupId>org.apache.maven.plugins</groupId>
            <artifactId>maven-invoker-plugin</artifactId>
            <configuration>
              <cloneProjectsTo>${project.build.directory}/it</cloneProjectsTo>
              <cloneClean>true</cloneClean>
              <pomIncludes>
                <pomInclude>*/pom.xml</pomInclude>
              </pomIncludes>
              <preBuildHookScript>setup</preBuildHookScript>
              <postBuildHookScript>verify</postBuildHookScript>
              <localRepositoryPath>${project.build.directory}/local-repo</localRepositoryPath>
              <settingsFile>src/it/settings.xml</settingsFile>
              <addTestClassPath>true</addTestClassPath>
              <scriptVariables>
                <projectVersion>${project.version}</projectVersion>
              </scriptVariables>
            </configuration>
            <executions>
              <execution>
                <id>integration-test</id>
                <goals>
                  <goal>install</goal>
                  <goal>run</goal>
                </goals>
              </execution>
            </executions>
          </plugin>
        </plugins>
      </build>
    </profile>
  </profiles>
</project><|MERGE_RESOLUTION|>--- conflicted
+++ resolved
@@ -73,19 +73,6 @@
       <scope>runtime</scope>
     </dependency>
     <dependency>
-<<<<<<< HEAD
-      <groupId>eu.maveniverse.maven.mima.runtime</groupId>
-      <artifactId>standalone-sisu-uber</artifactId>
-      <scope>runtime</scope>
-    </dependency>
-    <dependency>
-      <groupId>org.slf4j</groupId>
-      <artifactId>slf4j-simple</artifactId>
-      <scope>runtime</scope>
-    </dependency>
-    <dependency>
-=======
->>>>>>> 78fff990
       <groupId>org.slf4j</groupId>
       <artifactId>jcl-over-slf4j</artifactId>
       <scope>runtime</scope>
@@ -246,7 +233,7 @@
               <shadedClassifierName>cli</shadedClassifierName>
               <extraArtifacts>
                 <extraArtifact>org.slf4j:slf4j-simple:${version.slf4j}</extraArtifact>
-                <extraArtifact>eu.maveniverse.maven.mima.runtime:standalone-static-uber:${version.mima}</extraArtifact>
+                <extraArtifact>eu.maveniverse.maven.mima.runtime:standalone-sisu-uber:${version.mima}</extraArtifact>
                 <extraArtifact>org.apache.maven:maven-plugin-api:${version.maven}</extraArtifact>
               </extraArtifacts>
               <artifactSet>
